--- conflicted
+++ resolved
@@ -24,9 +24,7 @@
   negative_prompt: "ass bum poop woman dick nsfw porn boobs tits vagina child kid gore infant"
 };
 
-<<<<<<< HEAD
-
-=======
+
 /**
  * Gera uma imagem usando a API do Stable Diffusion
  * @param {WhatsAppBot} bot - Instância do bot
@@ -35,7 +33,7 @@
  * @param {Object} group - Dados do grupo
  * @returns {Promise<ReturnMessage|Array<ReturnMessage>>} - ReturnMessage ou array de ReturnMessages
  */
->>>>>>> b52c3a81
+
 async function generateImage(bot, message, args, group, skipNotify = false) {
   const chatId = message.group || message.author;
   const returnMessages = [];
